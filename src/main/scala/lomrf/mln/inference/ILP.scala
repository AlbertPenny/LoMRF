/*
 * o                        o     o   o         o
 * |             o          |     |\ /|         | /
 * |    o-o o--o    o-o  oo |     | O |  oo o-o OO   o-o o   o
 * |    | | |  | | |    | | |     |   | | | |   | \  | |  \ /
 * O---oo-o o--O |  o-o o-o-o     o   o o-o-o   o  o o-o   o
 *             |
 *          o--o
 * o--o              o               o--o       o    o
 * |   |             |               |    o     |    |
 * O-Oo   oo o-o   o-O o-o o-O-o     O-o    o-o |  o-O o-o
 * |  \  | | |  | |  | | | | | |     |    | |-' | |  |  \
 * o   o o-o-o  o  o-o o-o o o o     o    | o-o o  o-o o-o
 *
 * Logical Markov Random Fields.
 *
 * Copyright (C) 2012  Anastasios Skarlatidis.
 *
 * This program is free software: you can redistribute it and/or modify
 * it under the terms of the GNU General Public License as published by
 * the Free Software Foundation, either version 3 of the License, or
 * (at your option) any later version.
 *
 * This program is distributed in the hope that it will be useful,
 * but WITHOUT ANY WARRANTY; without even the implied warranty of
 * MERCHANTABILITY or FITNESS FOR A PARTICULAR PURPOSE.  See the
 * GNU General Public License for more details.
 *
 * You should have received a copy of the GNU General Public License
 * along with this program.  If not, see <http://www.gnu.org/licenses/>.
 */

package lomrf.mln.inference

import lomrf.mln.model.mrf._
import lomrf.util._
import oscar.linprog.modeling._
import oscar.algebra._
import java.io.PrintStream
import gnu.trove.map.TIntObjectMap
import gnu.trove.map.hash.{TIntDoubleHashMap, TIntObjectHashMap}
import scalaxy.loops._
import scala.language.postfixOps
import lomrf.util.TroveImplicits._
import lomrf.util.TroveConversions._

/**
 * This is an implementation of an approximate MAP inference algorithm for MLNs using Integer Linear Programming.
 * The original implementation of the algorithm can be found in: [[http://alchemy.cs.washington.edu/code/]].
 * Details about the ILP algorithm can be found in the following publications:
 *
 * <ul>
 * <li> Tuyen N. Huynh and Raymond J. Mooney. Max-Margin Weight Learning for Markov Logic Networks.
 * In Proceedings of the European Conference on Machine Learning and Principles and Practice of
 * Knowledge Discovery in Databases (ECML-PKDD 2011), Vol. 2, pp. 81-96, 2011.
 * </li>
 *
 * <li> Jan Noessner, Mathias Niepert and Heiner Stuckenschmidt.
 * RockIt: Exploiting Parallelism and Symmetry for MAP Inference in Statistical Relational Models.
 * Proceedings of the Twenty-Seventh (AAAI) Conference on Artificial Intelligence, July 14-18, 2013.
 * Bellevue, Washington: AAAI Press
 * </li>
 * </ul>
 *
 * @param mrf The ground Markov network
 * @param ilpRounding The rounding algorithm selection option (default is RoundUp)
 * @param outputAll Show 0/1 results for all query atoms (default is true)
 *
 * @author Anastasios Skarlatidis
 * @author Vagelis Michelioudakis
 */
final class ILP(mrf: MRF, outputAll: Boolean = true, ilpRounding: Int = RoundingScheme.ROUNDUP, ilpSolver: Int = Solver.GUROBI,
                lossFunction: Int = LossFunction.HAMMING, lossAugmented: Boolean = false) extends Logging {

  // Select the appropriate linear programming solver
  implicit val lp =
  if(ilpSolver == Solver.GUROBI)
    LPSolver(LPSolverLib.gurobi)
  else
    LPSolver(LPSolverLib.lp_solve)

  implicit val mln = mrf.mln

  /**
   * Fetch atom given its id
   * @param atomID id of the atom
   * @return the ground atom which corresponds to the given id
   */
  @inline private def fetchAtom(atomID: Int) = mrf.atoms.get(atomID)

  def infer() {

    val startTime = System.currentTimeMillis()

    /* Hash maps containing pairs of unique literal keys to LP variables [y]
     * and unique clause ids to LP variables [z].
     */
    val literalLPVars = new TIntObjectHashMap[LPFloatVar]()
    val clauseLPVars = new TIntObjectHashMap[LPFloatVar]()

    /**
     * A collection of expressions of the equation that we aim to maximize.
     * Each expression has the following form:
     *
     * {{{ weight * LP variable}}}
     */
    var expressions = List[LinearExpression]()

    val constraintsIterator = mrf.constraints.iterator()

    while (constraintsIterator.hasNext) {
      constraintsIterator.advance()

      var constraints: List[LinearExpression] = Nil

      // fetch the current constraint, i.e., current weighted ground clause or clique
      val constraint = constraintsIterator.value()

      debug(
        "Ground Clause: " + constraint.weight + " " +
          constraint
            .literals
            .map(l => decodeLiteral(l).getOrElse(sys.error("Cannot decode literal: " + l)))
            .reduceLeft(_ + " v " + _))

      // Step 1: Introduce variables for each ground atom and create possible constraints
      for (literal <- constraint.literals) {
        val atomID = math.abs(literal)
        literalLPVars.putIfAbsent(atomID, LPFloatVar("y" + atomID, 0, 1))
        val floatVar = literalLPVars.get(atomID)

        if ((constraint.weight > 0 || constraint.weight.isInfinite || constraint.weight.isNaN ||
          constraint.weight == mrf.weightHard) && literal > 0)
          constraints ::= floatVar
        else if ((constraint.weight > 0 || constraint.weight.isInfinite || constraint.weight.isNaN ||
          constraint.weight == mrf.weightHard) && literal < 0)
          constraints ::= (1 - floatVar)
        else if (constraint.weight < 0 && literal < 0)
          constraints ::= floatVar
        else
          constraints ::= (1 - floatVar)
      }

      debug("Possible Constraints: [" + constraints.mkString(", ") + "]")

      val cid = constraint.id

      // Step 2: Create expressions for objective function (only for soft constraints)
      if (!constraint.weight.isInfinite && !constraint.weight.isNaN && constraint.weight != mrf.weightHard) {

        if (constraint.isUnit) {
          expressions ::= {
            if (constraint.literals(0) > 0) constraint.weight * literalLPVars.get(math.abs(constraint.literals(0)))
            else -constraint.weight * literalLPVars.get(math.abs(constraint.literals(0)))
          }
        }
        else {
          clauseLPVars.putIfAbsent(cid, LPFloatVar("z" + cid, 0, 1))
          expressions ::= math.abs(constraint.weight) * clauseLPVars.get(cid)
        }

      }

      debug("Expressions: [" + expressions.mkString(", ") + "]")

      // Step 3: Add constraints to the solver
      if (constraint.isHardConstraint) {
        add(sum(constraints) >= 1)
        debug(constraints.mkString(" + ") + " >= 1")
      }
      else if (!constraint.isUnit) {
        val clauseVar = clauseLPVars.get(cid)
        if (constraint.weight > 0) {
          add(sum(constraints) >= clauseVar)
          debug(constraints.mkString(" + ") + " >= " + clauseVar.name)
        }
        else {
          for (c <- constraints) {
            add(c >= clauseVar)
            debug(c + " >= " + clauseVar.name)
          }
        }
      }
    }

    info(
        "\nGround Atoms: " + mrf.numberOfAtoms +
        "\nAtom Variables: " + literalLPVars.size + " + Clauses Variables: " + clauseLPVars.size +
        " = " + (literalLPVars.size + clauseLPVars.size))


    // Step 4: Optimize function subject to the constraints introduced
    maximize(sum(expressions))
    start()
    release()

    info(
        "\n=========================== Solution ===========================" +
        "\nAre constraints satisfied: " + checkConstraints() +
        "\nSolution status: " + status.toString +
        "\nObjective = " + objectiveValue.get)


    whenDebug {
      literalLPVars.iterator.foreach{ case (k: Int, v: LPFloatVar) => debug(v.name + " = " + v.value.get)}
      clauseLPVars.iterator.foreach{ case (k: Int, v: LPFloatVar) => debug(v.name + " = " + v.value.get)}
    }

    val solution = new TIntDoubleHashMap(literalLPVars.size())
    var fractionalSolutions = List[(Int, Double)]()

    var nonIntegralSolutionsCounter = 0
    for ((id, lpVar) <- literalLPVars.iterator()) {
      val value = if (lpVar.value.get > 1.0) 1.0 else lpVar.value.get
      if (value != 0.0 && value != 1.0) {
        nonIntegralSolutionsCounter += 1
        fractionalSolutions ::= ((id, value))
      }
      else {
        fetchAtom(id).fixedValue = if(value == 0.0) -1 else 1
        fetchAtom(id).state = if(value == 0.0) false else true
      }
      solution.put(id, value)
    }

    val state = MRFState(mrf)

    info("Number of non-integral solutions: " + nonIntegralSolutionsCounter)
    assert(state.countUnfixAtoms() == nonIntegralSolutionsCounter)

    if(nonIntegralSolutionsCounter > 0) {

      // 1. RoundUp algorithm
      if(ilpRounding == RoundingScheme.ROUNDUP) {
        state.evaluateState()
        whenDebug { state.printStatistics() }
        for (i <- (0 until fractionalSolutions.size).optimized) {
          val id = fractionalSolutions(i)._1
          if(state.computeDelta(id) > 0) {
            fetchAtom(id).fixedValue = 1
            fetchAtom(id).state = true
          }
          else {
            fetchAtom(id).fixedValue = -1
            fetchAtom(id).state = false
          }
          state.evaluateState()
          whenDebug { state.printStatistics() }
        }
      }
      else {
        // TODO MaxWalkSAT (under testing)
        val sat = new MaxWalkSAT(mrf)
        sat.infer(state)
      }

    }
    debug("Unfixed atoms: " + state.countUnfixAtoms())

<<<<<<< HEAD
    val endTime = System.currentTimeMillis()
    //state.printMRFStateStats()
    info(Utilities.msecTimeToText("Total ILP time: ", endTime - startTime))
=======
    state.printStatistics()
>>>>>>> a2780725
  }


  /**
   * Write the results of inference into the selected output stream
   * @param out Chosen output stream (default is console)
   */
  def writeResults(out: PrintStream = System.out) {
    import lomrf.util.decodeAtom

    implicit val mln = mrf.mln

    val iterator = mrf.atoms.iterator()
    while (iterator.hasNext) {
      iterator.advance()
      val atomID = iterator.key()
      if (atomID >= mln.queryStartID && atomID <= mln.queryEndID) {
        val groundAtom = iterator.value()
        val state = if(groundAtom.getState) 1 else 0
        if(outputAll) {
          decodeAtom(iterator.key()) match {
            case Some(txtAtom) => out.println(txtAtom + " " + state)
            case _ => error("failed to decode id:" + atomID)
          }
        }
        else {
          if(state == 1) decodeAtom(iterator.key()) match {
            case Some(txtAtom) => out.println(txtAtom + " " + state)
            case _ => error("failed to decode id:" + atomID)
          }
        }
      }
    }
  }

}

object RoundingScheme {
  val ROUNDUP = 1
  val MWS = 2
}

object Solver {
  val GUROBI = 1
  val LPSOLVE = 2
}

object LossFunction {
  val HAMMING = 1
}<|MERGE_RESOLUTION|>--- conflicted
+++ resolved
@@ -37,11 +37,9 @@
 import oscar.linprog.modeling._
 import oscar.algebra._
 import java.io.PrintStream
-import gnu.trove.map.TIntObjectMap
 import gnu.trove.map.hash.{TIntDoubleHashMap, TIntObjectHashMap}
 import scalaxy.loops._
 import scala.language.postfixOps
-import lomrf.util.TroveImplicits._
 import lomrf.util.TroveConversions._
 
 /**
@@ -63,8 +61,11 @@
  * </ul>
  *
  * @param mrf The ground Markov network
- * @param ilpRounding The rounding algorithm selection option (default is RoundUp)
  * @param outputAll Show 0/1 results for all query atoms (default is true)
+ * @param ilpRounding Rounding algorithm selection option (default is RoundUp)
+ * @param ilpSolver Solver type selection option (default is LPSolve)
+ * @param lossFunction Loss function type (default is hamming distance)
+ * @param lossAugmented Perform loss augmented inference (default is false)
  *
  * @author Anastasios Skarlatidis
  * @author Vagelis Michelioudakis
@@ -82,7 +83,8 @@
   implicit val mln = mrf.mln
 
   /**
-   * Fetch atom given its id
+   * Fetch atom given its id.
+   *
    * @param atomID id of the atom
    * @return the ground atom which corresponds to the given id
    */
@@ -90,7 +92,7 @@
 
   def infer() {
 
-    val startTime = System.currentTimeMillis()
+    val startILPTime = System.currentTimeMillis()
 
     /* Hash maps containing pairs of unique literal keys to LP variables [y]
      * and unique clause ids to LP variables [z].
@@ -188,7 +190,6 @@
         "\nAtom Variables: " + literalLPVars.size + " + Clauses Variables: " + clauseLPVars.size +
         " = " + (literalLPVars.size + clauseLPVars.size))
 
-
     // Step 4: Optimize function subject to the constraints introduced
     maximize(sum(expressions))
     start()
@@ -248,8 +249,8 @@
           whenDebug { state.printStatistics() }
         }
       }
+      // 2. MaxWalkSAT algorithm
       else {
-        // TODO MaxWalkSAT (under testing)
         val sat = new MaxWalkSAT(mrf)
         sat.infer(state)
       }
@@ -257,19 +258,16 @@
     }
     debug("Unfixed atoms: " + state.countUnfixAtoms())
 
-<<<<<<< HEAD
-    val endTime = System.currentTimeMillis()
-    //state.printMRFStateStats()
-    info(Utilities.msecTimeToText("Total ILP time: ", endTime - startTime))
-=======
+    val endILPTime = System.currentTimeMillis()
     state.printStatistics()
->>>>>>> a2780725
+    info(Utilities.msecTimeToText("Total ILP time: ", endILPTime - startILPTime))
   }
 
 
   /**
-   * Write the results of inference into the selected output stream
-   * @param out Chosen output stream (default is console)
+   * Write the results of inference into the selected output stream.
+   *
+   * @param out Selected output stream (default is console)
    */
   def writeResults(out: PrintStream = System.out) {
     import lomrf.util.decodeAtom
@@ -301,16 +299,25 @@
 
 }
 
+/**
+ * Object holding constants for rounding type.
+ */
 object RoundingScheme {
   val ROUNDUP = 1
   val MWS = 2
 }
 
+/**
+ * Object holding constants for solver type.
+ */
 object Solver {
   val GUROBI = 1
   val LPSOLVE = 2
 }
 
+/**
+ * Object holding constants for loss function type.
+ */
 object LossFunction {
   val HAMMING = 1
 }