--- conflicted
+++ resolved
@@ -32,23 +32,14 @@
 
 package lomrf.mln.inference
 
-<<<<<<< HEAD
 import lomrf.logic.{TRUE, TriState, AtomSignature}
-import lomrf.mln.model.mrf._
-import lomrf.util._
 import java.io.PrintStream
-=======
-import java.io.PrintStream
-
 import auxlib.log.Logging
 import lomrf.mln.inference.LossFunction.LossFunction
 import lomrf.mln.inference.RoundingScheme.RoundingScheme
 import lomrf.mln.inference.Solver.Solver
 import lomrf.mln.model.mrf._
 import lomrf.util._
-import oscar.linprog.modeling._
-import oscar.algebra._
->>>>>>> 74977114
 import gnu.trove.map.hash.{TIntDoubleHashMap, TIntObjectHashMap}
 import optimus.algebra._
 import optimus.lqprog._
@@ -73,9 +64,8 @@
  * @author Anastasios Skarlatidis
  * @author Vagelis Michelioudakis
  */
-<<<<<<< HEAD
 final class ILP(mrf: MRF, annotationDB: Map[AtomSignature, AtomEvidenceDB] = Map.empty[AtomSignature, AtomEvidenceDB], outputAll: Boolean = true,
-                ilpRounding: Int = RoundingScheme.ROUNDUP, ilpSolver: Int = Solver.LPSOLVE, lossFunction: Int = LossFunction.HAMMING,
+                ilpRounding: RoundingScheme = RoundingScheme.ROUNDUP, ilpSolver: Solver = Solver.LPSOLVE, lossFunction: LossFunction = LossFunction.HAMMING,
                 lossAugmented: Boolean = false) extends Logging {
 
   // Select the appropriate mathematical programming solver
@@ -84,14 +74,6 @@
     new LQProblem(SolverLib.gurobi)
   else
     new LQProblem(SolverLib.lp_solve)
-=======
-final case class ILP(mrf: MRF, outputAll: Boolean = true, ilpRounding: RoundingScheme = RoundingScheme.ROUNDUP,
-                ilpSolver: Solver = Solver.GUROBI, lossFunction: LossFunction = LossFunction.HAMMING,
-                lossAugmented: Boolean = false) extends Logging {
-
-  // Select the appropriate linear programming solver
-  implicit val lp = if(ilpSolver == Solver.GUROBI) LPSolver(LPSolverLib.gurobi) else LPSolver(LPSolverLib.lp_solve)
->>>>>>> 74977114
 
   implicit val mln = mrf.mln
 
@@ -155,18 +137,13 @@
       // Step 1: Introduce variables for each ground atom and create possible constraints
       for (literal <- constraint.literals) {
         val atomID = math.abs(literal)
-<<<<<<< HEAD
         if(!literalLPVars.containsKey(atomID)) {
           literalLPVars.put(atomID, MPFloatVar("y" + atomID, 0, 1))
           if(lossAugmented) {
-            val loss =  if (getAnnotation(atomID) == TRUE) -1.0 else 1.0
+            val loss = if (getAnnotation(atomID) == TRUE) -1.0 else 1.0
             expressions ::= loss * literalLPVars.get(atomID)
           }
         }
-=======
-
-        literalLPVars.putIfAbsent(atomID, LPFloatVar("y" + atomID, 0, 1))
->>>>>>> 74977114
         val floatVar = literalLPVars.get(atomID)
 
         if ((constraint.weight > 0 || constraint.weight.isInfinite || constraint.weight.isNaN ||
@@ -259,18 +236,14 @@
     // Search for fractional solutions and fix atom values of non fractional solutions
     var nonIntegralSolutionsCounter = 0
     for ((id, lpVar) <- literalLPVars.iterator()) {
-<<<<<<< HEAD
       val value = if (lpVar.value.get > 0.99) 1.0 else lpVar.value.get
-=======
-      val value = math.min(lpVar.value.getOrElse(fatal("The value of LPVar with id '"+id+"' cannot be empty.")), 1.0)
->>>>>>> 74977114
       if (value != 0.0 && value != 1.0) {
         nonIntegralSolutionsCounter += 1
         fractionalSolutions ::= ((id, value))
       }
       else {
-        fetchAtom(id).fixedValue = if(value == 0.0) -1 else 1
-        fetchAtom(id).state = if(value == 0.0) false else true
+        fetchAtom(id).fixedValue = if (value == 0.0) -1 else 1
+        fetchAtom(id).state = if (value == 0.0) false else true
       }
       solution.put(id, value)
     }
@@ -286,22 +259,13 @@
     // Should be executed here!
     state.evaluateState()
 
-    if(nonIntegralSolutionsCounter > 0) ilpRounding match {
-
-<<<<<<< HEAD
+    if(nonIntegralSolutionsCounter > 0) {
+
       // 1. RoundUp algorithm
       if(ilpRounding == RoundingScheme.ROUNDUP) {
         whenDebug { state.printStatistics() }
         for (i <- (fractionalSolutions.size - 1 to 0 by -1).optimized) {
-=======
-      // 1. RoundUp algorithm (see Huynh and Mooney, 2011)
-      case RoundingScheme.ROUNDUP =>
-        whenDebug(state.printStatistics())
-        for (i <- (0 until fractionalSolutions.size).optimized) {
-
->>>>>>> 74977114
           val id = fractionalSolutions(i)._1
-
           if(state.computeDelta(id) > 0) {
             fetchAtom(id).fixedValue = 1
             fetchAtom(id).state = true
@@ -310,19 +274,15 @@
             fetchAtom(id).fixedValue = -1
             fetchAtom(id).state = false
           }
-<<<<<<< HEAD
           state.refineState(id)
           //state.evaluateState()
           whenDebug { state.printStatistics() }
-=======
-          state.evaluateState()
-          whenDebug(state.printStatistics())
->>>>>>> 74977114
-        }
-
+        }
+      }
       // 2. MaxWalkSAT algorithm
-      case RoundingScheme.MWS => MaxWalkSAT(mrf).infer(state)
-    }
+      else MaxWalkSAT(mrf).infer(state)
+    }
+
     debug("Unfixed atoms: " + state.countUnfixAtoms())
 
     val eRoundUp = System.currentTimeMillis()
@@ -333,7 +293,6 @@
                                                       (eSolver - sSolver) +
                                                       (eRoundUp - sRoundUp)
     ))
-
   }
 
 
@@ -354,7 +313,6 @@
       if (atomID >= mln.queryStartID && atomID <= mln.queryEndID) {
         val groundAtom = iterator.value()
         val state = if(groundAtom.getState) 1 else 0
-
         if(outputAll) decodeAtom(iterator.key()) match {
           case Some(txtAtom) => out.println(txtAtom + " " + state)
           case _ => error("failed to decode id:" + atomID)
