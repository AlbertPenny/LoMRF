--- conflicted
+++ resolved
@@ -80,40 +80,28 @@
 // JTS Topology API for modelling and manipulating 2-dimensional linear geometry
 libraryDependencies += "com.vividsolutions" % "jts" % "1.13"
 
-// add auxlib-* requires local publishing (for details see https://github.com/anskarl/auxlib)
+// Adding auxlib library requires local publishing (for details see https://github.com/anskarl/auxlib)
 libraryDependencies ++= Seq(
 	"com.github.anskarl" %% "auxlib-log" % "0.1-SNAPSHOT",
 	"com.github.anskarl" %% "auxlib-opt" % "0.1-SNAPSHOT",
 	"com.github.anskarl" %% "auxlib-trove" % "0.1-SNAPSHOT"
 )
 
-// add optimus requires local publishing (for details see https://github.com/vagm/Optimus)
-//libraryDependencies += "com.github.vagm" %% "Optimus" % "1.0"
+// Adding optimus library requires local publishing (for details see https://github.com/vagm/Optimus)
+libraryDependencies += "com.github.vagm" %% "optimus" % "1.0"
 
-// TODO: add abide support (see https://github.com/scala/scala-abide)
-
-// Include utility BASH scripts in the 'bin' directory
+// Include utility bash scripts in the 'bin' directory
 mappings in Universal <++= (packageBin in Compile) map { jar =>
   val scriptsDir = new java.io.File("scripts/")
   scriptsDir.listFiles.toSeq.map { f =>
     f -> ("bin/" + f.getName)
   }
-<<<<<<< HEAD
-=======
 }
 
+// Include logger configuration file to the final distribution
 mappings in Universal <++= (packageBin in Compile) map { jar =>
   val scriptsDir = new java.io.File("src/main/resources/")
   scriptsDir.listFiles.toSeq.map { f =>
     f -> ("etc/" + f.getName)
   }
-}
-
-// Include native libraries into the 'lib' directory, should become more general
-mappings in Universal <++= (packageBin in Compile) map { jar =>
-  val scriptsDir = new java.io.File("lib/native/linux/x86_64/")
-  scriptsDir.listFiles.toSeq.map { f =>
-    f -> ("lib/native/linux/x86_64/" + f.getName)
-  }
->>>>>>> 9ca74837
 }